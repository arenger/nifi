<<<<<<< HEAD
<?xml version="1.0" encoding="UTF-8"?>
<!-- Licensed to the Apache Software Foundation (ASF) under one or more contributor 
	license agreements. See the NOTICE file distributed with this work for additional 
	information regarding copyright ownership. The ASF licenses this file to 
	You under the Apache License, Version 2.0 (the "License"); you may not use 
	this file except in compliance with the License. You may obtain a copy of 
	the License at http://www.apache.org/licenses/LICENSE-2.0 Unless required 
	by applicable law or agreed to in writing, software distributed under the 
	License is distributed on an "AS IS" BASIS, WITHOUT WARRANTIES OR CONDITIONS 
	OF ANY KIND, either express or implied. See the License for the specific 
	language governing permissions and limitations under the License. -->
<project xmlns="http://maven.apache.org/POM/4.0.0" xmlns:xsi="http://www.w3.org/2001/XMLSchema-instance"
	xsi:schemaLocation="http://maven.apache.org/POM/4.0.0 http://maven.apache.org/xsd/maven-4.0.0.xsd">
	<modelVersion>4.0.0</modelVersion>

	<parent>
		<groupId>org.apache.nifi</groupId>
		<artifactId>nifi-avro-bundle</artifactId>
		<version>0.3.0-SNAPSHOT</version>
	</parent>

	<artifactId>nifi-avro-processors</artifactId>
	<packaging>jar</packaging>

	<dependencies>
		<dependency>
			<groupId>org.apache.nifi</groupId>
			<artifactId>nifi-api</artifactId>
		</dependency>
		<dependency>
			<groupId>org.apache.nifi</groupId>
			<artifactId>nifi-processor-utils</artifactId>
		</dependency>
		<dependency>
			<groupId>org.apache.avro</groupId>
			<artifactId>avro</artifactId>
		</dependency>
		<dependency>
			<groupId>com.fasterxml.jackson.core</groupId>
			<artifactId>jackson-databind</artifactId>
		</dependency>
		<dependency>
			<groupId>commons-codec</groupId>
			<artifactId>commons-codec</artifactId>
		</dependency>
		<dependency>
			<groupId>org.apache.nifi</groupId>
			<artifactId>nifi-mock</artifactId>
			<scope>test</scope>
		</dependency>
		<dependency>
			<groupId>org.slf4j</groupId>
			<artifactId>slf4j-simple</artifactId>
			<scope>test</scope>
		</dependency>
		<dependency>
			<groupId>junit</groupId>
			<artifactId>junit</artifactId>
			<scope>test</scope>
		</dependency>
	</dependencies>

	<build>
		<plugins>
			<plugin>
				<groupId>org.apache.rat</groupId>
				<artifactId>apache-rat-plugin</artifactId>
				<configuration>
					<excludes combine.children="append">
                        <exclude>src/test/resources/user.avsc</exclude>
                        <exclude>src/test/resources/array.avsc</exclude>
					</excludes>
				</configuration>
			</plugin>
		</plugins>
	</build>
</project>
=======
<?xml version="1.0" encoding="UTF-8"?>
<!-- Licensed to the Apache Software Foundation (ASF) under one or more contributor 
	license agreements. See the NOTICE file distributed with this work for additional 
	information regarding copyright ownership. The ASF licenses this file to 
	You under the Apache License, Version 2.0 (the "License"); you may not use 
	this file except in compliance with the License. You may obtain a copy of 
	the License at http://www.apache.org/licenses/LICENSE-2.0 Unless required 
	by applicable law or agreed to in writing, software distributed under the 
	License is distributed on an "AS IS" BASIS, WITHOUT WARRANTIES OR CONDITIONS 
	OF ANY KIND, either express or implied. See the License for the specific 
	language governing permissions and limitations under the License. -->
<project xmlns="http://maven.apache.org/POM/4.0.0" xmlns:xsi="http://www.w3.org/2001/XMLSchema-instance" xsi:schemaLocation="http://maven.apache.org/POM/4.0.0 http://maven.apache.org/xsd/maven-4.0.0.xsd">
	<modelVersion>4.0.0</modelVersion>

	<parent>
		<groupId>org.apache.nifi</groupId>
		<artifactId>nifi-avro-bundle</artifactId>
		<version>0.3.1-SNAPSHOT</version>
	</parent>

	<artifactId>nifi-avro-processors</artifactId>
	<packaging>jar</packaging>

	<dependencies>
		<dependency>
			<groupId>org.apache.nifi</groupId>
			<artifactId>nifi-api</artifactId>
		</dependency>
		<dependency>
			<groupId>org.apache.nifi</groupId>
			<artifactId>nifi-processor-utils</artifactId>
		</dependency>
		<dependency>
			<groupId>org.apache.avro</groupId>
			<artifactId>avro</artifactId>
		</dependency>
		<dependency>
			<groupId>com.fasterxml.jackson.core</groupId>
			<artifactId>jackson-databind</artifactId>
		</dependency>
		<dependency>
			<groupId>org.apache.nifi</groupId>
			<artifactId>nifi-mock</artifactId>
			<scope>test</scope>
		</dependency>
		<dependency>
			<groupId>org.slf4j</groupId>
			<artifactId>slf4j-simple</artifactId>
			<scope>test</scope>
		</dependency>
		<dependency>
			<groupId>junit</groupId>
			<artifactId>junit</artifactId>
			<scope>test</scope>
		</dependency>
	</dependencies>

	<build>
		<plugins>
			<plugin>
				<groupId>org.apache.rat</groupId>
				<artifactId>apache-rat-plugin</artifactId>
				<configuration>
					<excludes combine.children="append">
                        <exclude>src/test/resources/user.avsc</exclude>
					</excludes>
				</configuration>
			</plugin>
		</plugins>
	</build>
</project>
>>>>>>> ded74ec9
<|MERGE_RESOLUTION|>--- conflicted
+++ resolved
@@ -1,4 +1,3 @@
-<<<<<<< HEAD
 <?xml version="1.0" encoding="UTF-8"?>
 <!-- Licensed to the Apache Software Foundation (ASF) under one or more contributor 
 	license agreements. See the NOTICE file distributed with this work for additional 
@@ -75,77 +74,4 @@
 			</plugin>
 		</plugins>
 	</build>
-</project>
-=======
-<?xml version="1.0" encoding="UTF-8"?>
-<!-- Licensed to the Apache Software Foundation (ASF) under one or more contributor 
-	license agreements. See the NOTICE file distributed with this work for additional 
-	information regarding copyright ownership. The ASF licenses this file to 
-	You under the Apache License, Version 2.0 (the "License"); you may not use 
-	this file except in compliance with the License. You may obtain a copy of 
-	the License at http://www.apache.org/licenses/LICENSE-2.0 Unless required 
-	by applicable law or agreed to in writing, software distributed under the 
-	License is distributed on an "AS IS" BASIS, WITHOUT WARRANTIES OR CONDITIONS 
-	OF ANY KIND, either express or implied. See the License for the specific 
-	language governing permissions and limitations under the License. -->
-<project xmlns="http://maven.apache.org/POM/4.0.0" xmlns:xsi="http://www.w3.org/2001/XMLSchema-instance" xsi:schemaLocation="http://maven.apache.org/POM/4.0.0 http://maven.apache.org/xsd/maven-4.0.0.xsd">
-	<modelVersion>4.0.0</modelVersion>
-
-	<parent>
-		<groupId>org.apache.nifi</groupId>
-		<artifactId>nifi-avro-bundle</artifactId>
-		<version>0.3.1-SNAPSHOT</version>
-	</parent>
-
-	<artifactId>nifi-avro-processors</artifactId>
-	<packaging>jar</packaging>
-
-	<dependencies>
-		<dependency>
-			<groupId>org.apache.nifi</groupId>
-			<artifactId>nifi-api</artifactId>
-		</dependency>
-		<dependency>
-			<groupId>org.apache.nifi</groupId>
-			<artifactId>nifi-processor-utils</artifactId>
-		</dependency>
-		<dependency>
-			<groupId>org.apache.avro</groupId>
-			<artifactId>avro</artifactId>
-		</dependency>
-		<dependency>
-			<groupId>com.fasterxml.jackson.core</groupId>
-			<artifactId>jackson-databind</artifactId>
-		</dependency>
-		<dependency>
-			<groupId>org.apache.nifi</groupId>
-			<artifactId>nifi-mock</artifactId>
-			<scope>test</scope>
-		</dependency>
-		<dependency>
-			<groupId>org.slf4j</groupId>
-			<artifactId>slf4j-simple</artifactId>
-			<scope>test</scope>
-		</dependency>
-		<dependency>
-			<groupId>junit</groupId>
-			<artifactId>junit</artifactId>
-			<scope>test</scope>
-		</dependency>
-	</dependencies>
-
-	<build>
-		<plugins>
-			<plugin>
-				<groupId>org.apache.rat</groupId>
-				<artifactId>apache-rat-plugin</artifactId>
-				<configuration>
-					<excludes combine.children="append">
-                        <exclude>src/test/resources/user.avsc</exclude>
-					</excludes>
-				</configuration>
-			</plugin>
-		</plugins>
-	</build>
-</project>
->>>>>>> ded74ec9
+</project>