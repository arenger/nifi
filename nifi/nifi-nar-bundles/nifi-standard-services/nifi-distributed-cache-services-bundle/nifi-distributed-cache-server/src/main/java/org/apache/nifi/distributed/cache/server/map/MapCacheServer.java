--- conflicted
+++ resolved
@@ -55,7 +55,6 @@
         final String action = dis.readUTF();
         try {
             switch (action) {
-<<<<<<< HEAD
             case "close": {
                 return false;
             }
@@ -67,11 +66,11 @@
                 break;
             }
             case "put": {
-            	final byte[] key = readValue(dis);
-            	final byte[] value = readValue(dis);
-            	cache.put(ByteBuffer.wrap(key), ByteBuffer.wrap(value));
+                final byte[] key = readValue(dis);
+                final byte[] value = readValue(dis);
+                cache.put(ByteBuffer.wrap(key), ByteBuffer.wrap(value));
                 dos.writeBoolean(true);
-            	break;
+                break;
             }
             case "containsKey": {
                 final byte[] key = readValue(dis);
@@ -92,65 +91,34 @@
                     final byte[] byteArray = putResult.getExistingValue().array();
                     dos.writeInt(byteArray.length);
                     dos.write(byteArray);
-=======
-                case "close": {
-                    return false;
->>>>>>> 384b2ac2
                 }
-                case "putIfAbsent": {
-                    final byte[] key = readValue(dis);
-                    final byte[] value = readValue(dis);
-                    final MapPutResult putResult = cache.putIfAbsent(ByteBuffer.wrap(key), ByteBuffer.wrap(value));
-                    dos.writeBoolean(putResult.isSuccessful());
-                    break;
+
+                break;
+            }
+            case "get": {
+                final byte[] key = readValue(dis);
+                final ByteBuffer existingValue = cache.get(ByteBuffer.wrap(key));
+                if (existingValue == null) {
+                    // there was no existing value; we did a "put".
+                    dos.writeInt(0);
+                } else {
+                    // a value already existed. we did not update the map
+                    final byte[] byteArray = existingValue.array();
+                    dos.writeInt(byteArray.length);
+                    dos.write(byteArray);
                 }
-                case "containsKey": {
-                    final byte[] key = readValue(dis);
-                    final boolean contains = cache.containsKey(ByteBuffer.wrap(key));
-                    dos.writeBoolean(contains);
-                    break;
-                }
-                case "getAndPutIfAbsent": {
-                    final byte[] key = readValue(dis);
-                    final byte[] value = readValue(dis);
 
-                    final MapPutResult putResult = cache.putIfAbsent(ByteBuffer.wrap(key), ByteBuffer.wrap(value));
-                    if (putResult.isSuccessful()) {
-                        // Put was successful. There was no old value to get.
-                        dos.writeInt(0);
-                    } else {
-                        // we didn't put. Write back the previous value
-                        final byte[] byteArray = putResult.getExistingValue().array();
-                        dos.writeInt(byteArray.length);
-                        dos.write(byteArray);
-                    }
-
-                    break;
-                }
-                case "get": {
-                    final byte[] key = readValue(dis);
-                    final ByteBuffer existingValue = cache.get(ByteBuffer.wrap(key));
-                    if (existingValue == null) {
-                        // there was no existing value; we did a "put".
-                        dos.writeInt(0);
-                    } else {
-                        // a value already existed. we did not update the map
-                        final byte[] byteArray = existingValue.array();
-                        dos.writeInt(byteArray.length);
-                        dos.write(byteArray);
-                    }
-
-                    break;
-                }
-                case "remove": {
-                    final byte[] key = readValue(dis);
-                    final boolean removed = cache.remove(ByteBuffer.wrap(key)) != null;
-                    dos.writeBoolean(removed);
-                    break;
-                }
-                default: {
-                    throw new IOException("Illegal Request");
-                }
+                break;
+            }
+            case "remove": {
+                final byte[] key = readValue(dis);
+                final boolean removed = cache.remove(ByteBuffer.wrap(key)) != null;
+                dos.writeBoolean(removed);
+                break;
+            }
+            default: {
+                throw new IOException("Illegal Request");
+            }
             }
         } finally {
             dos.flush();
