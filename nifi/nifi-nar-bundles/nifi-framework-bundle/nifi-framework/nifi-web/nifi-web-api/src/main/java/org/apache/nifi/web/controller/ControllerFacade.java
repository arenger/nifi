/*
 * Licensed to the Apache Software Foundation (ASF) under one or more
 * contributor license agreements.  See the NOTICE file distributed with
 * this work for additional information regarding copyright ownership.
 * The ASF licenses this file to You under the Apache License, Version 2.0
 * (the "License"); you may not use this file except in compliance with
 * the License.  You may obtain a copy of the License at
 *
 *     http://www.apache.org/licenses/LICENSE-2.0
 *
 * Unless required by applicable law or agreed to in writing, software
 * distributed under the License is distributed on an "AS IS" BASIS,
 * WITHOUT WARRANTIES OR CONDITIONS OF ANY KIND, either express or implied.
 * See the License for the specific language governing permissions and
 * limitations under the License.
 */
package org.apache.nifi.web.controller;

import java.io.IOException;
import java.io.InputStream;
import java.text.Collator;
import java.util.ArrayList;
import java.util.Collection;
import java.util.Collections;
import java.util.Comparator;
import java.util.Date;
import java.util.HashMap;
import java.util.HashSet;
import java.util.List;
import java.util.Locale;
import java.util.Map;
import java.util.Set;
import java.util.SortedSet;
import java.util.TimeZone;
import java.util.TreeSet;
import java.util.concurrent.TimeUnit;

import javax.ws.rs.WebApplicationException;

import org.apache.nifi.cluster.protocol.NodeIdentifier;
import org.apache.nifi.components.PropertyDescriptor;
import org.apache.nifi.connectable.Connectable;
import org.apache.nifi.connectable.Connection;
import org.apache.nifi.connectable.Funnel;
import org.apache.nifi.connectable.Port;
import org.apache.nifi.controller.ContentAvailability;
import org.apache.nifi.controller.ControllerService;
import org.apache.nifi.controller.Counter;
import org.apache.nifi.controller.FlowController;
import org.apache.nifi.controller.FlowFileQueue;
import org.apache.nifi.controller.ProcessorNode;
import org.apache.nifi.controller.ScheduledState;
import org.apache.nifi.controller.repository.ContentNotFoundException;
import org.apache.nifi.controller.repository.claim.ContentDirection;
import org.apache.nifi.controller.service.ControllerServiceNode;
import org.apache.nifi.controller.service.ControllerServiceProvider;
import org.apache.nifi.controller.status.ProcessGroupStatus;
import org.apache.nifi.diagnostics.SystemDiagnostics;
import org.apache.nifi.flowfile.FlowFilePrioritizer;
import org.apache.nifi.flowfile.attributes.CoreAttributes;
import org.apache.nifi.groups.ProcessGroup;
import org.apache.nifi.groups.ProcessGroupCounts;
import org.apache.nifi.groups.RemoteProcessGroup;
import org.apache.nifi.nar.ExtensionManager;
import org.apache.nifi.nar.NarCloseable;
import org.apache.nifi.processor.Processor;
import org.apache.nifi.processor.QueueSize;
import org.apache.nifi.processor.Relationship;
import org.apache.nifi.provenance.ProvenanceEventRecord;
import org.apache.nifi.provenance.ProvenanceEventRepository;
import org.apache.nifi.provenance.SearchableFields;
import org.apache.nifi.provenance.lineage.ComputeLineageSubmission;
import org.apache.nifi.provenance.search.Query;
import org.apache.nifi.provenance.search.QueryResult;
import org.apache.nifi.provenance.search.QuerySubmission;
import org.apache.nifi.provenance.search.SearchTerm;
import org.apache.nifi.provenance.search.SearchTerms;
import org.apache.nifi.provenance.search.SearchableField;
import org.apache.nifi.remote.RootGroupPort;
import org.apache.nifi.reporting.Bulletin;
import org.apache.nifi.reporting.BulletinRepository;
import org.apache.nifi.scheduling.SchedulingStrategy;
import org.apache.nifi.search.SearchContext;
import org.apache.nifi.search.SearchResult;
import org.apache.nifi.search.Searchable;
import org.apache.nifi.web.security.user.NiFiUserUtils;
import org.apache.nifi.services.FlowService;
import org.apache.nifi.user.NiFiUser;
import org.apache.nifi.util.FormatUtils;
import org.apache.nifi.util.NiFiProperties;
import org.apache.nifi.web.NiFiCoreException;
import org.apache.nifi.web.ResourceNotFoundException;
import org.apache.nifi.web.api.dto.BulletinDTO;
import org.apache.nifi.web.api.dto.DocumentedTypeDTO;
import org.apache.nifi.web.api.dto.DtoFactory;
import org.apache.nifi.web.api.dto.provenance.AttributeDTO;
import org.apache.nifi.web.api.dto.provenance.ProvenanceDTO;
import org.apache.nifi.web.api.dto.provenance.ProvenanceEventDTO;
import org.apache.nifi.web.api.dto.provenance.ProvenanceOptionsDTO;
import org.apache.nifi.web.api.dto.provenance.ProvenanceRequestDTO;
import org.apache.nifi.web.api.dto.provenance.ProvenanceResultsDTO;
import org.apache.nifi.web.api.dto.provenance.ProvenanceSearchableFieldDTO;
import org.apache.nifi.web.api.dto.provenance.lineage.LineageDTO;
import org.apache.nifi.web.api.dto.provenance.lineage.LineageRequestDTO;
import org.apache.nifi.web.api.dto.provenance.lineage.LineageRequestDTO.LineageRequestType;
import org.apache.nifi.web.api.dto.search.ComponentSearchResultDTO;
import org.apache.nifi.web.api.dto.search.SearchResultsDTO;
import org.apache.nifi.web.api.dto.status.ControllerStatusDTO;
import org.apache.nifi.web.api.dto.status.ProcessGroupStatusDTO;
import org.apache.nifi.web.api.dto.status.StatusHistoryDTO;
import org.apache.nifi.web.util.DownloadableContent;
import org.apache.commons.collections4.CollectionUtils;
import org.apache.commons.lang3.StringUtils;
import org.apache.nifi.admin.service.UserService;
import org.apache.nifi.authorization.DownloadAuthorization;
import org.apache.nifi.processor.DataUnit;
import org.apache.nifi.reporting.ReportingTask;
import org.slf4j.Logger;
import org.slf4j.LoggerFactory;
import org.springframework.security.access.AccessDeniedException;

/**
 *
 */
public class ControllerFacade implements ControllerServiceProvider {

    private static final Logger logger = LoggerFactory.getLogger(ControllerFacade.class);

    // nifi components
    private FlowController flowController;
    private FlowService flowService;
    private UserService userService;

    // properties
    private NiFiProperties properties;
    private DtoFactory dtoFactory;

    /**
     * Creates an archive of the current flow.
     */
    public void createArchive() {
        flowService.saveFlowChanges(TimeUnit.SECONDS, 0, true);
    }

    /**
     * Returns the group id that contains the specified processor.
     *
     * @param processorId
     * @return
     */
    public String findProcessGroupIdForProcessor(String processorId) {
        final ProcessGroup rootGroup = flowController.getGroup(flowController.getRootGroupId());
        final ProcessorNode processor = rootGroup.findProcessor(processorId);
        if (processor == null) {
            return null;
        } else {
            return processor.getProcessGroup().getIdentifier();
        }
    }

    /**
     * Sets the name of this controller.
     *
     * @param name
     */
    public void setName(String name) {
        flowController.setName(name);
    }

    /**
     * Sets the comments of this controller.
     *
     * @param comments
     */
    public void setComments(String comments) {
        flowController.setComments(comments);
    }

    /**
     * Sets the max timer driven thread count of this controller.
     *
     * @param maxTimerDrivenThreadCount
     */
    public void setMaxTimerDrivenThreadCount(int maxTimerDrivenThreadCount) {
        flowController.setMaxTimerDrivenThreadCount(maxTimerDrivenThreadCount);
    }

    /**
     * Sets the max event driven thread count of this controller.
     *
     * @param maxEventDrivenThreadCount
     */
    public void setMaxEventDrivenThreadCount(int maxEventDrivenThreadCount) {
        flowController.setMaxEventDrivenThreadCount(maxEventDrivenThreadCount);
    }

    /**
     * Gets the root group id.
     *
     * @return
     */
    public String getRootGroupId() {
        return flowController.getRootGroupId();
    }

    /**
     * Gets the input ports on the root group.
     *
     * @return
     */
    public Set<RootGroupPort> getInputPorts() {
        final Set<RootGroupPort> inputPorts = new HashSet<>();
        ProcessGroup rootGroup = flowController.getGroup(flowController.getRootGroupId());
        for (final Port port : rootGroup.getInputPorts()) {
            if (port instanceof RootGroupPort) {
                inputPorts.add((RootGroupPort) port);
            }
        }
        return inputPorts;
    }

    /**
     * Gets the output ports on the root group.
     *
     * @return
     */
    public Set<RootGroupPort> getOutputPorts() {
        final Set<RootGroupPort> outputPorts = new HashSet<>();
        ProcessGroup rootGroup = flowController.getGroup(flowController.getRootGroupId());
        for (final Port port : rootGroup.getOutputPorts()) {
            if (port instanceof RootGroupPort) {
                outputPorts.add((RootGroupPort) port);
            }
        }
        return outputPorts;
    }

    /**
     * Returns the status history for the specified processor.
     *
     * @param groupId
     * @param processorId
     * @return
     */
    public StatusHistoryDTO getProcessorStatusHistory(final String groupId, final String processorId) {
        return flowController.getProcessorStatusHistory(processorId);
    }

    /**
     * Returns the status history for the specified connection.
     *
     * @param groupId
     * @param connectionId
     * @return
     */
    public StatusHistoryDTO getConnectionStatusHistory(final String groupId, final String connectionId) {
        return flowController.getConnectionStatusHistory(connectionId);
    }

    /**
     * Returns the status history for the specified process group.
     *
     * @param groupId
     * @return
     */
    public StatusHistoryDTO getProcessGroupStatusHistory(final String groupId) {
        return flowController.getProcessGroupStatusHistory(groupId);
    }

    /**
     * Returns the status history for the specified remote process group.
     *
     * @param groupId
     * @param remoteProcessGroupId
     * @return
     */
    public StatusHistoryDTO getRemoteProcessGroupStatusHistory(final String groupId, final String remoteProcessGroupId) {
        return flowController.getRemoteProcessGroupStatusHistory(remoteProcessGroupId);
    }

    /**
     * Get the node id of this controller.
     *
     * @return
     */
    public NodeIdentifier getNodeId() {
        return flowController.getNodeId();
    }

    public boolean isClustered() {
        return flowController.isClustered();
    }

    /**
     * Gets the name of this controller.
     *
     * @return
     */
    public String getName() {
        return flowController.getName();
    }

    public String getInstanceId() {
        return flowController.getInstanceId();
    }

    /**
     * Gets the comments of this controller.
     *
     * @return
     */
    public String getComments() {
        return flowController.getComments();
    }

    /**
     * Gets the max timer driven thread count of this controller.
     *
     * @return
     */
    public int getMaxTimerDrivenThreadCount() {
        return flowController.getMaxTimerDrivenThreadCount();
    }

    /**
     * Gets the max event driven thread count of this controller.
     *
     * @return
     */
    public int getMaxEventDrivenThreadCount() {
        return flowController.getMaxEventDrivenThreadCount();
    }

    /**
     * Gets the FlowFileProcessor types that this controller supports.
     *
     * @return
     */
    public Set<DocumentedTypeDTO> getFlowFileProcessorTypes() {
        return dtoFactory.fromDocumentedTypes(ExtensionManager.getExtensions(Processor.class));
    }

    /**
     * Gets the FlowFileComparator types that this controller supports.
     *
     * @return
     */
    public Set<DocumentedTypeDTO> getFlowFileComparatorTypes() {
        return dtoFactory.fromDocumentedTypes(ExtensionManager.getExtensions(FlowFilePrioritizer.class));
    }
    
    /**
     * Gets the ControllerService types that this controller supports.
     * 
     * @return 
     */
    public Set<DocumentedTypeDTO> getControllerServiceTypes() {
        return dtoFactory.fromDocumentedTypes(ControllerService.class, ExtensionManager.getExtensions(ControllerService.class));
    }
    
    /**
     * Gets the ReportingTask types that this controller supports.
     * 
     * @return 
     */
    public Set<DocumentedTypeDTO> getReportingTaskTypes() {
        return dtoFactory.fromDocumentedTypes(ReportingTask.class, ExtensionManager.getExtensions(ReportingTask.class));
    }

    /**
     * Gets the counters for this controller.
     *
     * @return
     */
    public List<Counter> getCounters() {
        return flowController.getCounters();
    }

    /**
     * Resets the counter with the specified id.
     * @param id
     * @return 
     */
    public Counter resetCounter(final String id) {
        final Counter counter = flowController.resetCounter(id);

        if (counter == null) {
            throw new ResourceNotFoundException(String.format("Unable to find Counter with id '%s'.", id));
        }

        return counter;
    }
    
    

    /**
     * Return the controller service for the specified identifier.
     *
     * @param serviceIdentifier
     * @return
     */
    @Override
    public ControllerService getControllerService(String serviceIdentifier) {
        return flowController.getControllerService(serviceIdentifier);
    }

    @Override
<<<<<<< HEAD
    public ControllerServiceNode createControllerService(String type) {
        return flowController.createControllerService(type);
=======
    public ControllerServiceNode createControllerService(String type, String id, boolean firstTimeAdded) {
        return flowController.createControllerService(type, id, firstTimeAdded);
    }
    
    public void removeControllerService(ControllerServiceNode serviceNode) {
        flowController.removeControllerService(serviceNode);
>>>>>>> 2da57924
    }

    @Override
    public Set<String> getControllerServiceIdentifiers(Class<? extends ControllerService> serviceType) {
        return flowController.getControllerServiceIdentifiers(serviceType);
    }

    @Override
    public ControllerServiceNode getControllerServiceNode(final String id) {
        return flowController.getControllerServiceNode(id);
    }

    @Override
    public boolean isControllerServiceEnabled(final ControllerService service) {
        return flowController.isControllerServiceEnabled(service);
    }

    @Override
    public boolean isControllerServiceEnabled(final String serviceIdentifier) {
        return flowController.isControllerServiceEnabled(serviceIdentifier);
    }
    
    @Override
    public String getControllerServiceName(final String serviceIdentifier) {
    	return flowController.getControllerServiceName(serviceIdentifier);
    }


    @Override
    public void enableControllerService(final ControllerServiceNode serviceNode) {
        flowController.enableControllerService(serviceNode);
    }
    
    @Override
    public void disableControllerService(ControllerServiceNode serviceNode) {
        flowController.disableControllerService(serviceNode);
    }
    
    /**
     * Gets the status of this controller.
     *
     * @return
     */
    public ControllerStatusDTO getControllerStatus() {
        final ProcessGroup rootGroup = flowController.getGroup(flowController.getRootGroupId());

        final QueueSize controllerQueueSize = flowController.getTotalFlowFileCount(rootGroup);
        final ControllerStatusDTO controllerStatus = new ControllerStatusDTO();
        controllerStatus.setActiveThreadCount(flowController.getActiveThreadCount());
        controllerStatus.setQueued(FormatUtils.formatCount(controllerQueueSize.getObjectCount()) + " / " + FormatUtils.formatDataSize(controllerQueueSize.getByteCount()));

        final BulletinRepository bulletinRepository = getBulletinRepository();
        final List<Bulletin> results = bulletinRepository.findBulletinsForController();
        final List<BulletinDTO> bulletinDtos = new ArrayList<>(results.size());
        for (final Bulletin bulletin : results) {
            bulletinDtos.add(dtoFactory.createBulletinDto(bulletin));
        }
        controllerStatus.setBulletins(bulletinDtos);

        final ProcessGroupCounts counts = rootGroup.getCounts();
        controllerStatus.setRunningCount(counts.getRunningCount());
        controllerStatus.setStoppedCount(counts.getStoppedCount());
        controllerStatus.setInvalidCount(counts.getInvalidCount());
        controllerStatus.setDisabledCount(counts.getDisabledCount());
        controllerStatus.setActiveRemotePortCount(counts.getActiveRemotePortCount());
        controllerStatus.setInactiveRemotePortCount(counts.getInactiveRemotePortCount());

        return controllerStatus;
    }

    /**
     * Gets the status for the specified process group.
     *
     * @param groupId
     * @return
     */
    public ProcessGroupStatusDTO getProcessGroupStatus(final String groupId) {
        final ProcessGroupStatus processGroupStatus = flowController.getGroupStatus(groupId);
        if (processGroupStatus == null) {
            throw new ResourceNotFoundException(String.format("Unable to locate group with id '%s'.", groupId));
        }
        return dtoFactory.createProcessGroupStatusDto(flowController.getBulletinRepository(), processGroupStatus);
    }

    /**
     * Gets the BulletinRepository.
     *
     * @return
     */
    public BulletinRepository getBulletinRepository() {
        return flowController.getBulletinRepository();
    }

    /**
     * Saves the state of the flow controller.
     *
     * @throws NiFiCoreException
     */
    public void save() throws NiFiCoreException {
        // save the flow controller
        final long writeDelaySeconds = FormatUtils.getTimeDuration(properties.getFlowServiceWriteDelay(), TimeUnit.SECONDS);
        flowService.saveFlowChanges(TimeUnit.SECONDS, writeDelaySeconds);
    }

    /**
     * Returns the socket port that the Cluster Manager is listening on for
     * Site-to-Site communications
     *
     * @return
     */
    public Integer getClusterManagerRemoteSiteListeningPort() {
        return flowController.getClusterManagerRemoteSiteListeningPort();
    }

    /**
     * Indicates whether or not Site-to-Site communications with the Cluster
     * Manager are secure
     *
     * @return
     */
    public Boolean isClusterManagerRemoteSiteCommsSecure() {
        return flowController.isClusterManagerRemoteSiteCommsSecure();
    }

    /**
     * Returns the socket port that the local instance is listening on for
     * Site-to-Site communications
     *
     * @return
     */
    public Integer getRemoteSiteListeningPort() {
        return flowController.getRemoteSiteListeningPort();
    }

    /**
     * Indicates whether or not Site-to-Site communications with the local
     * instance are secure
     *
     * @return
     */
    public Boolean isRemoteSiteCommsSecure() {
        return flowController.isRemoteSiteCommsSecure();
    }

    /**
     * Returns a SystemDiagnostics that describes the current state of the node
     *
     * @return
     */
    public SystemDiagnostics getSystemDiagnostics() {
        return flowController.getSystemDiagnostics();
    }

    /**
     * Gets the available options for searching provenance.
     *
     * @return
     */
    public ProvenanceOptionsDTO getProvenanceSearchOptions() {
        final ProvenanceEventRepository provenanceRepository = flowController.getProvenanceRepository();

        // create the search options dto
        final ProvenanceOptionsDTO searchOptions = new ProvenanceOptionsDTO();
        final List<ProvenanceSearchableFieldDTO> searchableFieldNames = new ArrayList<>();
        final List<SearchableField> fields = provenanceRepository.getSearchableFields();
        for (final SearchableField field : fields) {
            final ProvenanceSearchableFieldDTO searchableField = new ProvenanceSearchableFieldDTO();
            searchableField.setId(field.getIdentifier());
            searchableField.setField(field.getSearchableFieldName());
            searchableField.setLabel(field.getFriendlyName());
            searchableField.setType(field.getFieldType().name());
            searchableFieldNames.add(searchableField);
        }
        final List<SearchableField> searchableAttributes = provenanceRepository.getSearchableAttributes();
        for (final SearchableField searchableAttr : searchableAttributes) {
            final ProvenanceSearchableFieldDTO searchableAttribute = new ProvenanceSearchableFieldDTO();
            searchableAttribute.setId(searchableAttr.getIdentifier());
            searchableAttribute.setField(searchableAttr.getSearchableFieldName());
            searchableAttribute.setLabel(searchableAttr.getFriendlyName());
            searchableAttribute.setType(searchableAttr.getFieldType().name());
            searchableFieldNames.add(searchableAttribute);
        }
        searchOptions.setSearchableFields(searchableFieldNames);
        return searchOptions;
    }

    /**
     * Submits a provenance query.
     *
     * @param provenanceDto
     * @return
     */
    public ProvenanceDTO submitProvenance(ProvenanceDTO provenanceDto) {
        final ProvenanceRequestDTO requestDto = provenanceDto.getRequest();

        // create the query
        final Query query = new Query(provenanceDto.getId());

        // if the request was specified
        if (requestDto != null) {
            // add each search term specified
            final Map<String, String> searchTerms = requestDto.getSearchTerms();
            if (searchTerms != null) {
                for (final Map.Entry<String, String> searchTerm : searchTerms.entrySet()) {
                    SearchableField field;

                    field = SearchableFields.getSearchableField(searchTerm.getKey());
                    if (field == null) {
                        field = SearchableFields.newSearchableAttribute(searchTerm.getKey());
                    }
                    query.addSearchTerm(SearchTerms.newSearchTerm(field, searchTerm.getValue()));
                }
            }

            // specify the start date if specified
            if (requestDto.getStartDate() != null) {
                query.setStartDate(requestDto.getStartDate());
            }

            // ensure an end date is populated
            if (requestDto.getEndDate() != null) {
                query.setEndDate(requestDto.getEndDate());
            }

            // set the min/max file size
            query.setMinFileSize(requestDto.getMinimumFileSize());
            query.setMaxFileSize(requestDto.getMaximumFileSize());

            // set the max results desired
            query.setMaxResults(requestDto.getMaxResults());
        }

        // submit the query to the provenance repository
        final ProvenanceEventRepository provenanceRepository = flowController.getProvenanceRepository();
        final QuerySubmission querySubmission = provenanceRepository.submitQuery(query);

        // return the query with the results populated at this point
        return getProvenanceQuery(querySubmission.getQueryIdentifier());
    }

    /**
     * Retrieves the results of a provenance query.
     *
     * @param provenanceId
     * @return
     */
    public ProvenanceDTO getProvenanceQuery(String provenanceId) {
        try {
            // get the query to the provenance repository
            final ProvenanceEventRepository provenanceRepository = flowController.getProvenanceRepository();
            final QuerySubmission querySubmission = provenanceRepository.retrieveQuerySubmission(provenanceId);

            // ensure the query results could be found
            if (querySubmission == null) {
                throw new ResourceNotFoundException("Cannot find the results for the specified provenance requests. Results may have been purged.");
            }

            // get the original query and the results
            final Query query = querySubmission.getQuery();
            final QueryResult queryResult = querySubmission.getResult();

            // build the response
            final ProvenanceDTO provenanceDto = new ProvenanceDTO();
            final ProvenanceRequestDTO requestDto = new ProvenanceRequestDTO();
            final ProvenanceResultsDTO resultsDto = new ProvenanceResultsDTO();

            // include the original request and results
            provenanceDto.setRequest(requestDto);
            provenanceDto.setResults(resultsDto);

            // convert the original request
            requestDto.setStartDate(query.getStartDate());
            requestDto.setEndDate(query.getEndDate());
            requestDto.setMinimumFileSize(query.getMinFileSize());
            requestDto.setMaximumFileSize(query.getMaxFileSize());
            requestDto.setMaxResults(query.getMaxResults());
            if (query.getSearchTerms() != null) {
                final Map<String, String> searchTerms = new HashMap<>();
                for (final SearchTerm searchTerm : query.getSearchTerms()) {
                    searchTerms.put(searchTerm.getSearchableField().getFriendlyName(), searchTerm.getValue());
                }
                requestDto.setSearchTerms(searchTerms);
            }

            // convert the provenance
            provenanceDto.setId(query.getIdentifier());
            provenanceDto.setSubmissionTime(querySubmission.getSubmissionTime());
            provenanceDto.setExpiration(queryResult.getExpiration());
            provenanceDto.setFinished(queryResult.isFinished());
            provenanceDto.setPercentCompleted(queryResult.getPercentComplete());

            // convert each event
            final List<ProvenanceEventDTO> events = new ArrayList<>();
            for (final ProvenanceEventRecord record : queryResult.getMatchingEvents()) {
                events.add(createProvenanceEventDto(record));
            }
            resultsDto.setProvenanceEvents(events);
            resultsDto.setTotalCount(queryResult.getTotalHitCount());
            resultsDto.setTotal(FormatUtils.formatCount(queryResult.getTotalHitCount()));

            // include any errors
            if (queryResult.getError() != null) {
                final Set<String> errors = new HashSet<>();
                errors.add(queryResult.getError());
                resultsDto.setErrors(errors);
            }

            // set the generated timestamp
            final Date now = new Date();
            resultsDto.setGenerated(now);
            resultsDto.setTimeOffset(TimeZone.getDefault().getOffset(now.getTime()));

            // get the oldest available event time
            final List<ProvenanceEventRecord> firstEvent = provenanceRepository.getEvents(0, 1);
            if (!firstEvent.isEmpty()) {
                resultsDto.setOldestEvent(new Date(firstEvent.get(0).getEventTime()));
            }

            provenanceDto.setResults(resultsDto);
            return provenanceDto;
        } catch (final IOException ioe) {
            throw new NiFiCoreException("An error occured while searching the provenance events.", ioe);
        }
    }

    /**
     * Submits the specified lineage request.
     *
     * @param lineageDto
     * @return
     */
    public LineageDTO submitLineage(LineageDTO lineageDto) {
        final LineageRequestDTO requestDto = lineageDto.getRequest();

        // get the provenance repo
        final ProvenanceEventRepository provenanceRepository = flowController.getProvenanceRepository();
        final ComputeLineageSubmission result;

        // submit the event
        if (LineageRequestType.FLOWFILE.equals(requestDto.getLineageRequestType())) {
            // submit uuid
            result = provenanceRepository.submitLineageComputation(requestDto.getUuid());
        } else {
            // submit event... (parents or children)
            if (LineageRequestType.PARENTS.equals(requestDto.getLineageRequestType())) {
                result = provenanceRepository.submitExpandParents(requestDto.getEventId());
            } else {
                result = provenanceRepository.submitExpandChildren(requestDto.getEventId());
            }
        }

        return getLineage(result.getLineageIdentifier());
    }

    /**
     * Gets the lineage with the specified id.
     *
     * @param lineageId
     * @return
     */
    public LineageDTO getLineage(final String lineageId) {
        // get the query to the provenance repository
        final ProvenanceEventRepository provenanceRepository = flowController.getProvenanceRepository();
        final ComputeLineageSubmission computeLineageSubmission = provenanceRepository.retrieveLineageSubmission(lineageId);

        // ensure the submission was found
        if (computeLineageSubmission == null) {
            throw new ResourceNotFoundException("Cannot find the results for the specified lineage request. Results may have been purged.");
        }

        return dtoFactory.createLineageDto(computeLineageSubmission);
    }

    /**
     * Deletes the query with the specified id.
     *
     * @param provenanceId
     */
    public void deleteProvenanceQuery(final String provenanceId) {
        // get the query to the provenance repository
        final ProvenanceEventRepository provenanceRepository = flowController.getProvenanceRepository();
        final QuerySubmission querySubmission = provenanceRepository.retrieveQuerySubmission(provenanceId);
        if (querySubmission != null) {
            querySubmission.cancel();
        }
    }

    /**
     * Deletes the lineage with the specified id.
     *
     * @param lineageId
     */
    public void deleteLineage(final String lineageId) {
        // get the query to the provenance repository
        final ProvenanceEventRepository provenanceRepository = flowController.getProvenanceRepository();
        final ComputeLineageSubmission computeLineageSubmission = provenanceRepository.retrieveLineageSubmission(lineageId);
        if (computeLineageSubmission != null) {
            computeLineageSubmission.cancel();
        }
    }

    /**
     * Gets the content for the specified claim.
     *
     * @param eventId
     * @param uri
     * @param contentDirection
     * @return
     */
    public DownloadableContent getContent(final Long eventId, final String uri, final ContentDirection contentDirection) {
        try {
            final NiFiUser user = NiFiUserUtils.getNiFiUser();
            if (user == null) {
                throw new WebApplicationException(new Throwable("Unable to access details for current user."));
            }

            // get the event in order to get the filename
            final ProvenanceEventRecord event = flowController.getProvenanceRepository().getEvent(eventId);
            if (event == null) {
                throw new ResourceNotFoundException("Unable to find the specified event.");
            }

            // get the flowfile attributes
            final Map<String, String> attributes = event.getAttributes();

            // calculate the dn chain
            final List<String> dnChain = new ArrayList<>();

            // build the dn chain
            NiFiUser chainedUser = user;
            do {
                // add the entry for this user
                dnChain.add(chainedUser.getDn());

                // go to the next user in the chain
                chainedUser = chainedUser.getChain();
            } while (chainedUser != null);

            // ensure the users in this chain are allowed to download this content
            final DownloadAuthorization downloadAuthorization = userService.authorizeDownload(dnChain, attributes);
            if (!downloadAuthorization.isApproved()) {
                throw new AccessDeniedException(downloadAuthorization.getExplanation());
            }
            
            // get the filename and fall back to the idnetifier (should never happen)
            String filename = event.getAttributes().get(CoreAttributes.FILENAME.key());
            if (filename == null) {
                filename = event.getFlowFileUuid();
            }

            // get the mime-type
            final String type = event.getAttributes().get(CoreAttributes.MIME_TYPE.key());

            // get the content
            final InputStream content = flowController.getContent(event, contentDirection, user.getDn(), uri);
            return new DownloadableContent(filename, type, content);
        } catch (final ContentNotFoundException cnfe) {
            throw new ResourceNotFoundException("Unable to find the specified content.");
        } catch (final IOException ioe) {
            logger.error(String.format("Unable to get the content for event (%s) at this time.", eventId), ioe);
            throw new IllegalStateException("Unable to get the content at this time.");
        }
    }

    /**
     * Submits a replay request for the specified event id.
     *
     * @param eventId
     * @return
     */
    public ProvenanceEventDTO submitReplay(final Long eventId) {
        try {
            final NiFiUser user = NiFiUserUtils.getNiFiUser();
            if (user == null) {
                throw new WebApplicationException(new Throwable("Unable to access details for current user."));
            }

            // lookup the original event
            final ProvenanceEventRecord originalEvent = flowController.getProvenanceRepository().getEvent(eventId);
            if (originalEvent == null) {
                throw new ResourceNotFoundException("Unable to find the specified event.");
            }

            // replay the flow file
            final ProvenanceEventRecord event = flowController.replayFlowFile(originalEvent, user.getDn());

            // convert the event record
            return createProvenanceEventDto(event);
        } catch (final IOException ioe) {
            throw new NiFiCoreException("An error occured while getting the specified event.", ioe);
        }
    }

    /**
     * Get the provenance event with the specified event id.
     *
     * @param eventId
     * @return
     */
    public ProvenanceEventDTO getProvenanceEvent(final Long eventId) {
        try {
            final ProvenanceEventRecord event = flowController.getProvenanceRepository().getEvent(eventId);
            if (event == null) {
                throw new ResourceNotFoundException("Unable to find the specified event.");
            }

            // convert the event
            return createProvenanceEventDto(event);
        } catch (final IOException ioe) {
            throw new NiFiCoreException("An error occured while getting the specified event.", ioe);
        }
    }

    /**
     * Creates a ProvenanceEventDTO for the specified ProvenanceEventRecord.
     *
     * @param event
     * @return
     */
    private ProvenanceEventDTO createProvenanceEventDto(final ProvenanceEventRecord event) {
        // convert the attributes
        final Comparator<AttributeDTO> attributeComparator = new Comparator<AttributeDTO>() {
            @Override
            public int compare(AttributeDTO a1, AttributeDTO a2) {
                return Collator.getInstance(Locale.US).compare(a1.getName(), a2.getName());
            }
        };

        final SortedSet<AttributeDTO> attributes = new TreeSet<>(attributeComparator);

        final Map<String, String> updatedAttrs = event.getUpdatedAttributes();
        final Map<String, String> previousAttrs = event.getPreviousAttributes();

        // add previous attributes that haven't been modified.
        for (final Map.Entry<String, String> entry : previousAttrs.entrySet()) {
            // don't add any attributes that have been updated; we will do that next
            if (updatedAttrs.containsKey(entry.getKey())) {
                continue;
            }

            final AttributeDTO attribute = new AttributeDTO();
            attribute.setName(entry.getKey());
            attribute.setValue(entry.getValue());
            attribute.setPreviousValue(entry.getValue());
            attributes.add(attribute);
        }

        // Add all of the update attributes
        for (final Map.Entry<String, String> entry : updatedAttrs.entrySet()) {
            final AttributeDTO attribute = new AttributeDTO();
            attribute.setName(entry.getKey());
            attribute.setValue(entry.getValue());
            attribute.setPreviousValue(previousAttrs.get(entry.getKey()));
            attributes.add(attribute);
        }

        // build the event dto
        final ProvenanceEventDTO dto = new ProvenanceEventDTO();
        dto.setId(String.valueOf(event.getEventId()));
        dto.setAlternateIdentifierUri(event.getAlternateIdentifierUri());
        dto.setAttributes(attributes);
        dto.setTransitUri(event.getTransitUri());
        dto.setEventId(event.getEventId());
        dto.setEventTime(new Date(event.getEventTime()));
        dto.setEventType(event.getEventType().name());
        dto.setFileSize(FormatUtils.formatDataSize(event.getFileSize()));
        dto.setFileSizeBytes(event.getFileSize());
        dto.setComponentId(event.getComponentId());
        dto.setComponentType(event.getComponentType());
        dto.setSourceSystemFlowFileId(event.getSourceSystemFlowFileIdentifier());
        dto.setFlowFileUuid(event.getFlowFileUuid());
        dto.setRelationship(event.getRelationship());
        dto.setDetails(event.getDetails());

        final ContentAvailability contentAvailability = flowController.getContentAvailability(event);

        // content
        dto.setContentEqual(contentAvailability.isContentSame());
        dto.setInputContentAvailable(contentAvailability.isInputAvailable());
        dto.setInputContentClaimSection(event.getPreviousContentClaimSection());
        dto.setInputContentClaimContainer(event.getPreviousContentClaimContainer());
        dto.setInputContentClaimIdentifier(event.getPreviousContentClaimIdentifier());
        dto.setInputContentClaimOffset(event.getPreviousContentClaimOffset());
        dto.setInputContentClaimFileSizeBytes(event.getPreviousFileSize());
        dto.setOutputContentAvailable(contentAvailability.isOutputAvailable());
        dto.setOutputContentClaimSection(event.getContentClaimSection());
        dto.setOutputContentClaimContainer(event.getContentClaimContainer());
        dto.setOutputContentClaimIdentifier(event.getContentClaimIdentifier());
        dto.setOutputContentClaimOffset(event.getContentClaimOffset());
        dto.setOutputContentClaimFileSize(FormatUtils.formatDataSize(event.getFileSize()));
        dto.setOutputContentClaimFileSizeBytes(event.getFileSize());

        // format the previous file sizes if possible
        if (event.getPreviousFileSize() != null) {
            dto.setInputContentClaimFileSize(FormatUtils.formatDataSize(event.getPreviousFileSize()));
        }

        // replay
        dto.setReplayAvailable(contentAvailability.isReplayable());
        dto.setReplayExplanation(contentAvailability.getReasonNotReplayable());
        dto.setSourceConnectionIdentifier(event.getSourceQueueIdentifier());

        // sets the component details if it can find the component still in the flow
        setComponentDetails(dto);

        // event duration
        if (event.getEventDuration() >= 0) {
            dto.setEventDuration(event.getEventDuration());
        }

        // lineage duration
        if (event.getLineageStartDate() > 0) {
            final long lineageDuration = event.getEventTime() - event.getLineageStartDate();
            dto.setLineageDuration(lineageDuration);
        }

        // parent uuids
        final List<String> parentUuids = new ArrayList<>(event.getParentUuids());
        Collections.sort(parentUuids, Collator.getInstance(Locale.US));
        dto.setParentUuids(parentUuids);

        // child uuids
        final List<String> childUuids = new ArrayList<>(event.getChildUuids());
        Collections.sort(childUuids, Collator.getInstance(Locale.US));
        dto.setChildUuids(childUuids);

        return dto;
    }

    /**
     * Gets the name for the component with the specified id.
     *
     * @param dto
     * @return
     */
    private void setComponentDetails(final ProvenanceEventDTO dto) {
        final ProcessGroup root = flowController.getGroup(flowController.getRootGroupId());

        final Connectable connectable = root.findConnectable(dto.getComponentId());
        if (connectable != null) {
            dto.setGroupId(connectable.getProcessGroup().getIdentifier());
            dto.setComponentName(connectable.getName());
        }
    }

    /**
     * Searches this controller for the specified term.
     *
     * @param search
     * @return
     */
    public SearchResultsDTO search(final String search) {
        final ProcessGroup rootGroup = flowController.getGroup(flowController.getRootGroupId());

        final SearchResultsDTO results = new SearchResultsDTO();
        search(results, search, rootGroup);

        return results;
    }

    private void search(final SearchResultsDTO results, final String search, final ProcessGroup group) {
        final ComponentSearchResultDTO groupMatch = search(search, group);
        if (groupMatch != null) {
            results.getProcessGroupResults().add(groupMatch);
        }

        for (final ProcessorNode procNode : group.getProcessors()) {
            final ComponentSearchResultDTO match = search(search, procNode);
            if (match != null) {
                match.setGroupId(group.getIdentifier());
                results.getProcessorResults().add(match);
            }
        }

        for (final Connection connection : group.getConnections()) {
            final ComponentSearchResultDTO match = search(search, connection);
            if (match != null) {
                match.setGroupId(group.getIdentifier());
                results.getConnectionResults().add(match);
            }
        }

        for (final RemoteProcessGroup remoteGroup : group.getRemoteProcessGroups()) {
            final ComponentSearchResultDTO match = search(search, remoteGroup);
            if (match != null) {
                match.setGroupId(group.getIdentifier());
                results.getRemoteProcessGroupResults().add(match);
            }
        }

        for (final Port port : group.getInputPorts()) {
            final ComponentSearchResultDTO match = search(search, port);
            if (match != null) {
                match.setGroupId(group.getIdentifier());
                results.getInputPortResults().add(match);
            }
        }

        for (final Port port : group.getOutputPorts()) {
            final ComponentSearchResultDTO match = search(search, port);
            if (match != null) {
                match.setGroupId(group.getIdentifier());
                results.getOutputPortResults().add(match);
            }
        }

        for (final Funnel funnel : group.getFunnels()) {
            final ComponentSearchResultDTO match = search(search, funnel);
            if (match != null) {
                match.setGroupId(group.getIdentifier());
                results.getFunnelResults().add(match);
            }
        }

        for (final ProcessGroup processGroup : group.getProcessGroups()) {
            search(results, search, processGroup);
        }
    }

    private ComponentSearchResultDTO search(final String searchStr, final Port port) {
        final List<String> matches = new ArrayList<>();

        addIfAppropriate(searchStr, port.getIdentifier(), "Id", matches);
        addIfAppropriate(searchStr, port.getName(), "Name", matches);
        addIfAppropriate(searchStr, port.getComments(), "Comments", matches);

        // consider scheduled state
        if (ScheduledState.DISABLED.equals(port.getScheduledState())) {
            if (StringUtils.containsIgnoreCase("disabled", searchStr)) {
                matches.add("Run status: Disabled");
            }
        } else {
            if (StringUtils.containsIgnoreCase("invalid", searchStr) && !port.isValid()) {
                matches.add("Run status: Invalid");
            } else if (ScheduledState.RUNNING.equals(port.getScheduledState()) && StringUtils.containsIgnoreCase("running", searchStr)) {
                matches.add("Run status: Running");
            } else if (ScheduledState.STOPPED.equals(port.getScheduledState()) && StringUtils.containsIgnoreCase("stopped", searchStr)) {
                matches.add("Run status: Stopped");
            }
        }

        if (port instanceof RootGroupPort) {
            final RootGroupPort rootGroupPort = (RootGroupPort) port;

            // user access controls
            for (final String userAccessControl : rootGroupPort.getUserAccessControl()) {
                addIfAppropriate(searchStr, userAccessControl, "User access control", matches);
            }

            // group access controls
            for (final String groupAccessControl : rootGroupPort.getGroupAccessControl()) {
                addIfAppropriate(searchStr, groupAccessControl, "Group access control", matches);
            }
        }

        if (matches.isEmpty()) {
            return null;
        }

        final ComponentSearchResultDTO dto = new ComponentSearchResultDTO();
        dto.setId(port.getIdentifier());
        dto.setName(port.getName());
        dto.setMatches(matches);
        return dto;
    }

    private ComponentSearchResultDTO search(final String searchStr, final ProcessorNode procNode) {
        final List<String> matches = new ArrayList<>();
        final Processor processor = procNode.getProcessor();

        addIfAppropriate(searchStr, procNode.getIdentifier(), "Id", matches);
        addIfAppropriate(searchStr, procNode.getName(), "Name", matches);
        addIfAppropriate(searchStr, procNode.getComments(), "Comments", matches);

        // consider scheduling strategy
        if (SchedulingStrategy.EVENT_DRIVEN.equals(procNode.getSchedulingStrategy()) && StringUtils.containsIgnoreCase("event", searchStr)) {
            matches.add("Scheduling strategy: Event driven");
        } else if (SchedulingStrategy.TIMER_DRIVEN.equals(procNode.getSchedulingStrategy()) && StringUtils.containsIgnoreCase("timer", searchStr)) {
            matches.add("Scheduling strategy: Timer driven");
        } else if (SchedulingStrategy.PRIMARY_NODE_ONLY.equals(procNode.getSchedulingStrategy()) && StringUtils.containsIgnoreCase("primary", searchStr)) {
            matches.add("Scheduling strategy: On primary node");
        }

        // consider scheduled state
        if (ScheduledState.DISABLED.equals(procNode.getScheduledState())) {
            if (StringUtils.containsIgnoreCase("disabled", searchStr)) {
                matches.add("Run status: Disabled");
            }
        } else {
            if (StringUtils.containsIgnoreCase("invalid", searchStr) && !procNode.isValid()) {
                matches.add("Run status: Invalid");
            } else if (ScheduledState.RUNNING.equals(procNode.getScheduledState()) && StringUtils.containsIgnoreCase("running", searchStr)) {
                matches.add("Run status: Running");
            } else if (ScheduledState.STOPPED.equals(procNode.getScheduledState()) && StringUtils.containsIgnoreCase("stopped", searchStr)) {
                matches.add("Run status: Stopped");
            }
        }

        for (final Relationship relationship : procNode.getRelationships()) {
            addIfAppropriate(searchStr, relationship.getName(), "Relationship", matches);
        }
        addIfAppropriate(searchStr, processor.getClass().getSimpleName(), "Type", matches);

        for (final Map.Entry<PropertyDescriptor, String> entry : procNode.getProperties().entrySet()) {
            final PropertyDescriptor descriptor = entry.getKey();
            
            addIfAppropriate(searchStr, descriptor.getName(), "Property", matches);
            addIfAppropriate(searchStr, descriptor.getDescription(), "Property", matches);
            
            // never include sensitive properties values in search results
            if (descriptor.isSensitive()) {
                continue;
            }
            
            final String value = entry.getValue();
            if (StringUtils.containsIgnoreCase(value, searchStr)) {
                matches.add("Property: " + descriptor.getName() + " - " + value);
            }
        }

        // consider searching the processor directly
        if (processor instanceof Searchable) {
            final Searchable searchable = (Searchable) processor;

            // prepare the search context
            final SearchContext context = new StandardSearchContext(searchStr, procNode, flowController);

            // search the processor using the appropriate thread context classloader
            try (final NarCloseable x = NarCloseable.withNarLoader()) {
                final Collection<SearchResult> searchResults = searchable.search(context);
                if (CollectionUtils.isNotEmpty(searchResults)) {
                    for (final SearchResult searchResult : searchResults) {
                        matches.add(searchResult.getLabel() + ": " + searchResult.getMatch());
                    }
                }
            } catch (final Throwable t) {
                // log this as error
            }
        }

        if (matches.isEmpty()) {
            return null;
        }

        final ComponentSearchResultDTO result = new ComponentSearchResultDTO();
        result.setId(procNode.getIdentifier());
        result.setMatches(matches);
        result.setName(procNode.getName());
        return result;
    }

    private ComponentSearchResultDTO search(final String searchStr, final ProcessGroup group) {
        final List<String> matches = new ArrayList<>();
        final ProcessGroup parent = group.getParent();
        if (parent == null) {
            return null;
        }

        addIfAppropriate(searchStr, group.getIdentifier(), "Id", matches);
        addIfAppropriate(searchStr, group.getName(), "Name", matches);
        addIfAppropriate(searchStr, group.getComments(), "Comments", matches);

        if (matches.isEmpty()) {
            return null;
        }

        final ComponentSearchResultDTO result = new ComponentSearchResultDTO();
        result.setId(group.getIdentifier());
        result.setName(group.getName());
        result.setGroupId(parent.getIdentifier());
        result.setMatches(matches);
        return result;
    }

    private ComponentSearchResultDTO search(final String searchStr, final Connection connection) {
        final List<String> matches = new ArrayList<>();

        // search id and name
        addIfAppropriate(searchStr, connection.getIdentifier(), "Id", matches);
        addIfAppropriate(searchStr, connection.getName(), "Name", matches);

        // search relationships
        for (final Relationship relationship : connection.getRelationships()) {
            addIfAppropriate(searchStr, relationship.getName(), "Relationship", matches);
        }

        // search prioritizers
        final FlowFileQueue queue = connection.getFlowFileQueue();
        for (final FlowFilePrioritizer comparator : queue.getPriorities()) {
            addIfAppropriate(searchStr, comparator.getClass().getName(), "Prioritizer", matches);
        }
        
        // search expiration
        if (StringUtils.containsIgnoreCase("expires", searchStr) || StringUtils.containsIgnoreCase("expiration", searchStr)) {
            final int expirationMillis = connection.getFlowFileQueue().getFlowFileExpiration(TimeUnit.MILLISECONDS);
            if (expirationMillis > 0) {
                matches.add("FlowFile expiration: " + connection.getFlowFileQueue().getFlowFileExpiration());
            }
        }
        
        // search back pressure
        if (StringUtils.containsIgnoreCase("back pressure", searchStr) || StringUtils.containsIgnoreCase("pressure", searchStr)) {
            final String backPressureDataSize = connection.getFlowFileQueue().getBackPressureDataSizeThreshold();
            final Double backPressureBytes = DataUnit.parseDataSize(backPressureDataSize, DataUnit.B);
            if (backPressureBytes > 0) {
                matches.add("Back pressure data size: " + backPressureDataSize);
            }

            final long backPressureCount = connection.getFlowFileQueue().getBackPressureObjectThreshold();
            if (backPressureCount > 0) {
                matches.add("Back pressure count: " + backPressureCount);
            }
        }

        // search the source
        final Connectable source = connection.getSource();
        addIfAppropriate(searchStr, source.getIdentifier(), "Source id", matches);
        addIfAppropriate(searchStr, source.getName(), "Source name", matches);
        addIfAppropriate(searchStr, source.getComments(), "Source comments", matches);

        // search the destination
        final Connectable destination = connection.getDestination();
        addIfAppropriate(searchStr, destination.getIdentifier(), "Destination id", matches);
        addIfAppropriate(searchStr, destination.getName(), "Destination name", matches);
        addIfAppropriate(searchStr, destination.getComments(), "Destination comments", matches);

        if (matches.isEmpty()) {
            return null;
        }

        final ComponentSearchResultDTO result = new ComponentSearchResultDTO();
        result.setId(connection.getIdentifier());

        // determine the name of the search match
        if (StringUtils.isNotBlank(connection.getName())) {
            result.setName(connection.getName());
        } else if (!connection.getRelationships().isEmpty()) {
            final List<String> relationships = new ArrayList<>(connection.getRelationships().size());
            for (final Relationship relationship : connection.getRelationships()) {
                if (StringUtils.isNotBlank(relationship.getName())) {
                    relationships.add(relationship.getName());
                }
            }
            if (!relationships.isEmpty()) {
                result.setName(StringUtils.join(relationships, ", "));
            }
        }

        // ensure a name is added
        if (result.getName() == null) {
            result.setName("From source " + connection.getSource().getName());
        }

        result.setMatches(matches);
        return result;
    }

    private ComponentSearchResultDTO search(final String searchStr, final RemoteProcessGroup group) {
        final List<String> matches = new ArrayList<>();
        addIfAppropriate(searchStr, group.getIdentifier(), "Id", matches);
        addIfAppropriate(searchStr, group.getName(), "Name", matches);
        addIfAppropriate(searchStr, group.getComments(), "Comments", matches);
        addIfAppropriate(searchStr, group.getTargetUri().toString(), "URL", matches);

        // consider the transmission status
        if ((StringUtils.containsIgnoreCase("transmitting", searchStr) || StringUtils.containsIgnoreCase("transmission enabled", searchStr)) && group.isTransmitting()) {
            matches.add("Transmission: On");
        } else if ((StringUtils.containsIgnoreCase("not transmitting", searchStr) || StringUtils.containsIgnoreCase("transmission disabled", searchStr)) && !group.isTransmitting()) {
            matches.add("Transmission: Off");
        }

        if (matches.isEmpty()) {
            return null;
        }

        final ComponentSearchResultDTO result = new ComponentSearchResultDTO();
        result.setId(group.getIdentifier());
        result.setName(group.getName());
        result.setMatches(matches);
        return result;
    }

    private ComponentSearchResultDTO search(final String searchStr, final Funnel funnel) {
        final List<String> matches = new ArrayList<>();
        addIfAppropriate(searchStr, funnel.getIdentifier(), "Id", matches);

        if (matches.isEmpty()) {
            return null;
        }

        final ComponentSearchResultDTO dto = new ComponentSearchResultDTO();
        dto.setId(funnel.getIdentifier());
        dto.setName(funnel.getName());
        dto.setMatches(matches);
        return dto;
    }

    private void addIfAppropriate(final String searchStr, final String value, final String label, final List<String> matches) {
        if (StringUtils.containsIgnoreCase(value, searchStr)) {
            matches.add(label + ": " + value);
        }
    }

    /*
     * setters
     */
    public void setFlowController(FlowController flowController) {
        this.flowController = flowController;
    }

    public void setProperties(NiFiProperties properties) {
        this.properties = properties;
    }

    public void setUserService(UserService userService) {
        this.userService = userService;
    }

    public void setFlowService(FlowService flowService) {
        this.flowService = flowService;
    }

    public void setDtoFactory(DtoFactory dtoFactory) {
        this.dtoFactory = dtoFactory;
    }
}<|MERGE_RESOLUTION|>--- conflicted
+++ resolved
@@ -405,17 +405,12 @@
     }
 
     @Override
-<<<<<<< HEAD
-    public ControllerServiceNode createControllerService(String type) {
-        return flowController.createControllerService(type);
-=======
-    public ControllerServiceNode createControllerService(String type, String id, boolean firstTimeAdded) {
-        return flowController.createControllerService(type, id, firstTimeAdded);
+    public ControllerServiceNode createControllerService(final String type, final boolean firstTimeAdded) {
+        return flowController.createControllerService(type, firstTimeAdded);
     }
     
     public void removeControllerService(ControllerServiceNode serviceNode) {
         flowController.removeControllerService(serviceNode);
->>>>>>> 2da57924
     }
 
     @Override
